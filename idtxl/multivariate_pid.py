--- conflicted
+++ resolved
@@ -277,7 +277,6 @@
         # p_val_1 = p_val_2 = p_val_shd = p_val_syn = 1.0
 
         target_realisations = data.get_realisations(
-<<<<<<< HEAD
                                             self.current_value,
                                             [self.current_value])
 
@@ -287,18 +286,6 @@
                                                      self.current_value,
                                                      [self.sources[i]])
                                          for i in range(len(self.sources))]
-
-=======
-            self.current_value, [self.current_value]
-        )[0]
-
-        # CHECK! make sure self.source has the same idx as sources
-        data.get_realisations(self.current_value, [self.sources[0]])[0]
-        list_sources_var_realisations = [
-            data.get_realisations(self.current_value, [self.sources[i]])[0]
-            for i in range(len(self.sources))
-        ]
->>>>>>> dd8d0355
 
         orig_pid = self._pid_estimator.estimate(
             s=list_sources_var_realisations, t=target_realisations
